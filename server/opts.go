// Copyright 2012-2018 The NATS Authors
// Licensed under the Apache License, Version 2.0 (the "License");
// you may not use this file except in compliance with the License.
// You may obtain a copy of the License at
//
// http://www.apache.org/licenses/LICENSE-2.0
//
// Unless required by applicable law or agreed to in writing, software
// distributed under the License is distributed on an "AS IS" BASIS,
// WITHOUT WARRANTIES OR CONDITIONS OF ANY KIND, either express or implied.
// See the License for the specific language governing permissions and
// limitations under the License.

package server

import (
	"crypto/tls"
	"crypto/x509"
	"errors"
	"flag"
	"fmt"
	"io/ioutil"
	"net"
	"net/url"
	"os"
	"strconv"
	"strings"
	"time"

	"github.com/nats-io/gnatsd/conf"
	"github.com/nats-io/gnatsd/util"
)

// ClusterOpts are options for clusters.
type ClusterOpts struct {
	Host           string            `json:"addr,omitempty"`
	Port           int               `json:"cluster_port,omitempty"`
	Username       string            `json:"-"`
	Password       string            `json:"-"`
	AuthTimeout    float64           `json:"auth_timeout,omitempty"`
	Permissions    *RoutePermissions `json:"-"`
	TLSTimeout     float64           `json:"-"`
	TLSConfig      *tls.Config       `json:"-"`
	ListenStr      string            `json:"-"`
	Advertise      string            `json:"-"`
	NoAdvertise    bool              `json:"-"`
	ConnectRetries int               `json:"-"`
}

// Options block for gnatsd server.
type Options struct {
<<<<<<< HEAD
	ConfigFile      string        `json:"-"`
	Host            string        `json:"addr"`
	Port            int           `json:"port"`
	ClientAdvertise string        `json:"-"`
	Trace           bool          `json:"-"`
	Debug           bool          `json:"-"`
	NoLog           bool          `json:"-"`
	NoSigs          bool          `json:"-"`
	Logtime         bool          `json:"-"`
	MaxConn         int           `json:"max_connections"`
	Users           []*User       `json:"-"`
	Username        string        `json:"-"`
	Password        string        `json:"-"`
	Authorization   string        `json:"-"`
	PingInterval    time.Duration `json:"ping_interval"`
	MaxPingsOut     int           `json:"ping_max"`
	HTTPHost        string        `json:"http_host"`
	HTTPPort        int           `json:"http_port"`
	HTTPSPort       int           `json:"https_port"`
	AuthTimeout     float64       `json:"auth_timeout"`
	MaxControlLine  int           `json:"max_control_line"`
	MaxPayload      int           `json:"max_payload"`
	MaxPending      int64         `json:"max_pending"`
	Cluster         ClusterOpts   `json:"cluster,omitempty"`
	ProfPort        int           `json:"-"`
	PidFile         string        `json:"-"`
	PortsFileDir    string        `json:"-"`
	LogFile         string        `json:"-"`
	Syslog          bool          `json:"-"`
	RemoteSyslog    string        `json:"-"`
	Routes          []*url.URL    `json:"-"`
	RoutesStr       string        `json:"-"`
	TLSTimeout      float64       `json:"tls_timeout"`
	TLS             bool          `json:"-"`
	TLSVerify       bool          `json:"-"`
	TLSCert         string        `json:"-"`
	TLSKey          string        `json:"-"`
	TLSCaCert       string        `json:"-"`
	TLSConfig       *tls.Config   `json:"-"`
	WriteDeadline   time.Duration `json:"-"`
	RQSubsSweep     time.Duration `json:"-"`
=======
	ConfigFile       string        `json:"-"`
	Host             string        `json:"addr"`
	Port             int           `json:"port"`
	ClientAdvertise  string        `json:"-"`
	Trace            bool          `json:"-"`
	Debug            bool          `json:"-"`
	NoLog            bool          `json:"-"`
	NoSigs           bool          `json:"-"`
	Logtime          bool          `json:"-"`
	MaxConn          int           `json:"max_connections"`
	Users            []*User       `json:"-"`
	Username         string        `json:"-"`
	Password         string        `json:"-"`
	Authorization    string        `json:"-"`
	PingInterval     time.Duration `json:"ping_interval"`
	MaxPingsOut      int           `json:"ping_max"`
	HTTPHost         string        `json:"http_host"`
	HTTPPort         int           `json:"http_port"`
	HTTPSPort        int           `json:"https_port"`
	AuthTimeout      float64       `json:"auth_timeout"`
	MaxControlLine   int           `json:"max_control_line"`
	MaxPayload       int           `json:"max_payload"`
	MaxPending       int64         `json:"max_pending"`
	Cluster          ClusterOpts   `json:"cluster,omitempty"`
	ProfPort         int           `json:"-"`
	PidFile          string        `json:"-"`
	LogFile          string        `json:"-"`
	Syslog           bool          `json:"-"`
	RemoteSyslog     string        `json:"-"`
	Routes           []*url.URL    `json:"-"`
	RoutesStr        string        `json:"-"`
	TLSTimeout       float64       `json:"tls_timeout"`
	TLS              bool          `json:"-"`
	TLSVerify        bool          `json:"-"`
	TLSCert          string        `json:"-"`
	TLSKey           string        `json:"-"`
	TLSCaCert        string        `json:"-"`
	TLSConfig        *tls.Config   `json:"-"`
	WriteDeadline    time.Duration `json:"-"`
	RQSubsSweep      time.Duration `json:"-"`
	MaxClosedClients int           `json:"-"`
>>>>>>> d30afb22

	CustomClientAuthentication Authentication `json:"-"`
	CustomRouterAuthentication Authentication `json:"-"`
}

// Clone performs a deep copy of the Options struct, returning a new clone
// with all values copied.
func (o *Options) Clone() *Options {
	if o == nil {
		return nil
	}
	clone := &Options{}
	*clone = *o
	if o.Users != nil {
		clone.Users = make([]*User, len(o.Users))
		for i, user := range o.Users {
			clone.Users[i] = user.clone()
		}
	}
	if o.Routes != nil {
		clone.Routes = make([]*url.URL, len(o.Routes))
		for i, route := range o.Routes {
			routeCopy := &url.URL{}
			*routeCopy = *route
			clone.Routes[i] = routeCopy
		}
	}
	if o.TLSConfig != nil {
		clone.TLSConfig = util.CloneTLSConfig(o.TLSConfig)
	}
	if o.Cluster.TLSConfig != nil {
		clone.Cluster.TLSConfig = util.CloneTLSConfig(o.Cluster.TLSConfig)
	}
	return clone
}

// Configuration file authorization section.
type authorization struct {
	// Singles
	user  string
	pass  string
	token string
	// Multiple Users
	users              []*User
	timeout            float64
	defaultPermissions *Permissions
}

// TLSConfigOpts holds the parsed tls config information,
// used with flag parsing
type TLSConfigOpts struct {
	CertFile         string
	KeyFile          string
	CaFile           string
	Verify           bool
	Timeout          float64
	Ciphers          []uint16
	CurvePreferences []tls.CurveID
}

var tlsUsage = `
TLS configuration is specified in the tls section of a configuration file:

e.g.

    tls {
        cert_file: "./certs/server-cert.pem"
        key_file:  "./certs/server-key.pem"
        ca_file:   "./certs/ca.pem"
        verify:    true

        cipher_suites: [
            "TLS_ECDHE_ECDSA_WITH_AES_128_GCM_SHA256",
            "TLS_ECDHE_RSA_WITH_AES_128_GCM_SHA256"
        ]
        curve_preferences: [
            "CurveP256",
            "CurveP384",
            "CurveP521"
        ]
    }

Available cipher suites include:
`

// ProcessConfigFile processes a configuration file.
// FIXME(dlc): Hacky
func ProcessConfigFile(configFile string) (*Options, error) {
	opts := &Options{}
	if err := opts.ProcessConfigFile(configFile); err != nil {
		return nil, err
	}
	return opts, nil
}

// ProcessConfigFile updates the Options structure with options
// present in the given configuration file.
// This version is convenient if one wants to set some default
// options and then override them with what is in the config file.
// For instance, this version allows you to do something such as:
//
// opts := &Options{Debug: true}
// opts.ProcessConfigFile(myConfigFile)
//
// If the config file contains "debug: false", after this call,
// opts.Debug would really be false. It would be impossible to
// achieve that with the non receiver ProcessConfigFile() version,
// since one would not know after the call if "debug" was not present
// or was present but set to false.
func (o *Options) ProcessConfigFile(configFile string) error {
	o.ConfigFile = configFile
	if configFile == "" {
		return nil
	}

	m, err := conf.ParseFile(configFile)
	if err != nil {
		return err
	}

	for k, v := range m {
		switch strings.ToLower(k) {
		case "listen":
			hp, err := parseListen(v)
			if err != nil {
				return err
			}
			o.Host = hp.host
			o.Port = hp.port
		case "client_advertise":
			o.ClientAdvertise = v.(string)
		case "port":
			o.Port = int(v.(int64))
		case "host", "net":
			o.Host = v.(string)
		case "debug":
			o.Debug = v.(bool)
		case "trace":
			o.Trace = v.(bool)
		case "logtime":
			o.Logtime = v.(bool)
		case "authorization":
			am := v.(map[string]interface{})
			auth, err := parseAuthorization(am)
			if err != nil {
				return err
			}
			o.Username = auth.user
			o.Password = auth.pass
			o.Authorization = auth.token
			if (auth.user != "" || auth.pass != "") && auth.token != "" {
				return fmt.Errorf("Cannot have a user/pass and token")
			}
			o.AuthTimeout = auth.timeout
			// Check for multiple users defined
			if auth.users != nil {
				if auth.user != "" {
					return fmt.Errorf("Can not have a single user/pass and a users array")
				}
				if auth.token != "" {
					return fmt.Errorf("Can not have a token and a users array")
				}
				o.Users = auth.users
			}
		case "http":
			hp, err := parseListen(v)
			if err != nil {
				return err
			}
			o.HTTPHost = hp.host
			o.HTTPPort = hp.port
		case "https":
			hp, err := parseListen(v)
			if err != nil {
				return err
			}
			o.HTTPHost = hp.host
			o.HTTPSPort = hp.port
		case "http_port", "monitor_port":
			o.HTTPPort = int(v.(int64))
		case "https_port":
			o.HTTPSPort = int(v.(int64))
		case "cluster":
			cm := v.(map[string]interface{})
			if err := parseCluster(cm, o); err != nil {
				return err
			}
		case "logfile", "log_file":
			o.LogFile = v.(string)
		case "syslog":
			o.Syslog = v.(bool)
		case "remote_syslog":
			o.RemoteSyslog = v.(string)
		case "pidfile", "pid_file":
			o.PidFile = v.(string)
		case "ports_file_dir":
			o.PortsFileDir = v.(string)
		case "prof_port":
			o.ProfPort = int(v.(int64))
		case "max_control_line":
			o.MaxControlLine = int(v.(int64))
		case "max_payload":
			o.MaxPayload = int(v.(int64))
		case "max_pending":
			o.MaxPending = v.(int64)
		case "max_connections", "max_conn":
			o.MaxConn = int(v.(int64))
		case "ping_interval":
			o.PingInterval = time.Duration(int(v.(int64))) * time.Second
		case "ping_max":
			o.MaxPingsOut = int(v.(int64))
		case "tls":
			tlsm := v.(map[string]interface{})
			tc, err := parseTLS(tlsm)
			if err != nil {
				return err
			}
			if o.TLSConfig, err = GenTLSConfig(tc); err != nil {
				return err
			}
			o.TLSTimeout = tc.Timeout
		case "write_deadline":
			wd, ok := v.(string)
			if ok {
				dur, err := time.ParseDuration(wd)
				if err != nil {
					return fmt.Errorf("error parsing write_deadline: %v", err)
				}
				o.WriteDeadline = dur
			} else {
				// Backward compatible with old type, assume this is the
				// number of seconds.
				o.WriteDeadline = time.Duration(v.(int64)) * time.Second
				fmt.Printf("WARNING: write_deadline should be converted to a duration\n")
			}
		}
	}
	return nil
}

// hostPort is simple struct to hold parsed listen/addr strings.
type hostPort struct {
	host string
	port int
}

// parseListen will parse listen option which is replacing host/net and port
func parseListen(v interface{}) (*hostPort, error) {
	hp := &hostPort{}
	switch v.(type) {
	// Only a port
	case int64:
		hp.port = int(v.(int64))
	case string:
		host, port, err := net.SplitHostPort(v.(string))
		if err != nil {
			return nil, fmt.Errorf("Could not parse address string %q", v)
		}
		hp.port, err = strconv.Atoi(port)
		if err != nil {
			return nil, fmt.Errorf("Could not parse port %q", port)
		}
		hp.host = host
	}
	return hp, nil
}

// parseCluster will parse the cluster config.
func parseCluster(cm map[string]interface{}, opts *Options) error {
	for mk, mv := range cm {
		switch strings.ToLower(mk) {
		case "listen":
			hp, err := parseListen(mv)
			if err != nil {
				return err
			}
			opts.Cluster.Host = hp.host
			opts.Cluster.Port = hp.port
		case "port":
			opts.Cluster.Port = int(mv.(int64))
		case "host", "net":
			opts.Cluster.Host = mv.(string)
		case "authorization":
			am := mv.(map[string]interface{})
			auth, err := parseAuthorization(am)
			if err != nil {
				return err
			}
			if auth.users != nil {
				return fmt.Errorf("Cluster authorization does not allow multiple users")
			}
			opts.Cluster.Username = auth.user
			opts.Cluster.Password = auth.pass
			opts.Cluster.AuthTimeout = auth.timeout
			if auth.defaultPermissions != nil {
				// Import is whether or not we will send a SUB for interest to the other side.
				// Export is whether or not we will accept a SUB from the remote for a given subject.
				// Both only effect interest registration.
				// The parsing sets Import into Publish and Export into Subscribe, convert
				// accordingly.
				opts.Cluster.Permissions = &RoutePermissions{
					Import: auth.defaultPermissions.Publish,
					Export: auth.defaultPermissions.Subscribe,
				}
			}
		case "routes":
			ra := mv.([]interface{})
			opts.Routes = make([]*url.URL, 0, len(ra))
			for _, r := range ra {
				routeURL := r.(string)
				url, err := url.Parse(routeURL)
				if err != nil {
					return fmt.Errorf("error parsing route url [%q]", routeURL)
				}
				opts.Routes = append(opts.Routes, url)
			}
		case "tls":
			tlsm := mv.(map[string]interface{})
			tc, err := parseTLS(tlsm)
			if err != nil {
				return err
			}
			if opts.Cluster.TLSConfig, err = GenTLSConfig(tc); err != nil {
				return err
			}
			// For clusters, we will force strict verification. We also act
			// as both client and server, so will mirror the rootCA to the
			// clientCA pool.
			opts.Cluster.TLSConfig.ClientAuth = tls.RequireAndVerifyClientCert
			opts.Cluster.TLSConfig.RootCAs = opts.Cluster.TLSConfig.ClientCAs
			opts.Cluster.TLSTimeout = tc.Timeout
		case "cluster_advertise", "advertise":
			opts.Cluster.Advertise = mv.(string)
		case "no_advertise":
			opts.Cluster.NoAdvertise = mv.(bool)
		case "connect_retries":
			opts.Cluster.ConnectRetries = int(mv.(int64))
		}
	}
	return nil
}

// Helper function to parse Authorization configs.
func parseAuthorization(am map[string]interface{}) (*authorization, error) {
	auth := &authorization{}
	for mk, mv := range am {
		switch strings.ToLower(mk) {
		case "user", "username":
			auth.user = mv.(string)
		case "pass", "password":
			auth.pass = mv.(string)
		case "token":
			auth.token = mv.(string)
		case "timeout":
			at := float64(1)
			switch mv.(type) {
			case int64:
				at = float64(mv.(int64))
			case float64:
				at = mv.(float64)
			}
			auth.timeout = at
		case "users":
			users, err := parseUsers(mv)
			if err != nil {
				return nil, err
			}
			auth.users = users
		case "default_permission", "default_permissions", "permissions":
			pm, ok := mv.(map[string]interface{})
			if !ok {
				return nil, fmt.Errorf("Expected default permissions to be a map/struct, got %+v", mv)
			}
			permissions, err := parseUserPermissions(pm)
			if err != nil {
				return nil, err
			}
			auth.defaultPermissions = permissions
		}

		// Now check for permission defaults with multiple users, etc.
		if auth.users != nil && auth.defaultPermissions != nil {
			for _, user := range auth.users {
				if user.Permissions == nil {
					user.Permissions = auth.defaultPermissions
				}
			}
		}

	}
	return auth, nil
}

// Helper function to parse multiple users array with optional permissions.
func parseUsers(mv interface{}) ([]*User, error) {
	// Make sure we have an array
	uv, ok := mv.([]interface{})
	if !ok {
		return nil, fmt.Errorf("Expected users field to be an array, got %v", mv)
	}
	users := []*User{}
	for _, u := range uv {
		// Check its a map/struct
		um, ok := u.(map[string]interface{})
		if !ok {
			return nil, fmt.Errorf("Expected user entry to be a map/struct, got %v", u)
		}
		user := &User{}
		for k, v := range um {
			switch strings.ToLower(k) {
			case "user", "username":
				user.Username = v.(string)
			case "pass", "password":
				user.Password = v.(string)
			case "permission", "permissions", "authorization":
				pm, ok := v.(map[string]interface{})
				if !ok {
					return nil, fmt.Errorf("Expected user permissions to be a map/struct, got %+v", v)
				}
				permissions, err := parseUserPermissions(pm)
				if err != nil {
					return nil, err
				}
				user.Permissions = permissions
			}
		}
		// Check to make sure we have at least username and password
		if user.Username == "" || user.Password == "" {
			return nil, fmt.Errorf("User entry requires a user and a password")
		}
		users = append(users, user)
	}
	return users, nil
}

// Helper function to parse user/account permissions
func parseUserPermissions(pm map[string]interface{}) (*Permissions, error) {
	p := &Permissions{}
	for k, v := range pm {
		switch strings.ToLower(k) {
		// For routes:
		// Import is Publish
		// Export is Subscribe
		case "pub", "publish", "import":
			subjects, err := parseSubjects(v)
			if err != nil {
				return nil, err
			}
			p.Publish = subjects
		case "sub", "subscribe", "export":
			subjects, err := parseSubjects(v)
			if err != nil {
				return nil, err
			}
			p.Subscribe = subjects
		default:
			return nil, fmt.Errorf("Unknown field %s parsing permissions", k)
		}
	}
	return p, nil
}

// Helper function to parse subject singeltons and/or arrays
func parseSubjects(v interface{}) ([]string, error) {
	var subjects []string
	switch v.(type) {
	case string:
		subjects = append(subjects, v.(string))
	case []string:
		subjects = v.([]string)
	case []interface{}:
		for _, i := range v.([]interface{}) {
			subject, ok := i.(string)
			if !ok {
				return nil, fmt.Errorf("Subject in permissions array cannot be cast to string")
			}
			subjects = append(subjects, subject)
		}
	default:
		return nil, fmt.Errorf("Expected subject permissions to be a subject, or array of subjects, got %T", v)
	}
	return checkSubjectArray(subjects)
}

// Helper function to validate subjects, etc for account permissioning.
func checkSubjectArray(sa []string) ([]string, error) {
	for _, s := range sa {
		if !IsValidSubject(s) {
			return nil, fmt.Errorf("Subject %q is not a valid subject", s)
		}
	}
	return sa, nil
}

// PrintTLSHelpAndDie prints TLS usage and exits.
func PrintTLSHelpAndDie() {
	fmt.Printf("%s", tlsUsage)
	for k := range cipherMap {
		fmt.Printf("    %s\n", k)
	}
	fmt.Printf("\nAvailable curve preferences include:\n")
	for k := range curvePreferenceMap {
		fmt.Printf("    %s\n", k)
	}
	os.Exit(0)
}

func parseCipher(cipherName string) (uint16, error) {

	cipher, exists := cipherMap[cipherName]
	if !exists {
		return 0, fmt.Errorf("Unrecognized cipher %s", cipherName)
	}

	return cipher, nil
}

func parseCurvePreferences(curveName string) (tls.CurveID, error) {
	curve, exists := curvePreferenceMap[curveName]
	if !exists {
		return 0, fmt.Errorf("Unrecognized curve preference %s", curveName)
	}
	return curve, nil
}

// Helper function to parse TLS configs.
func parseTLS(tlsm map[string]interface{}) (*TLSConfigOpts, error) {
	tc := TLSConfigOpts{}
	for mk, mv := range tlsm {
		switch strings.ToLower(mk) {
		case "cert_file":
			certFile, ok := mv.(string)
			if !ok {
				return nil, fmt.Errorf("error parsing tls config, expected 'cert_file' to be filename")
			}
			tc.CertFile = certFile
		case "key_file":
			keyFile, ok := mv.(string)
			if !ok {
				return nil, fmt.Errorf("error parsing tls config, expected 'key_file' to be filename")
			}
			tc.KeyFile = keyFile
		case "ca_file":
			caFile, ok := mv.(string)
			if !ok {
				return nil, fmt.Errorf("error parsing tls config, expected 'ca_file' to be filename")
			}
			tc.CaFile = caFile
		case "verify":
			verify, ok := mv.(bool)
			if !ok {
				return nil, fmt.Errorf("error parsing tls config, expected 'verify' to be a boolean")
			}
			tc.Verify = verify
		case "cipher_suites":
			ra := mv.([]interface{})
			if len(ra) == 0 {
				return nil, fmt.Errorf("error parsing tls config, 'cipher_suites' cannot be empty")
			}
			tc.Ciphers = make([]uint16, 0, len(ra))
			for _, r := range ra {
				cipher, err := parseCipher(r.(string))
				if err != nil {
					return nil, err
				}
				tc.Ciphers = append(tc.Ciphers, cipher)
			}
		case "curve_preferences":
			ra := mv.([]interface{})
			if len(ra) == 0 {
				return nil, fmt.Errorf("error parsing tls config, 'curve_preferences' cannot be empty")
			}
			tc.CurvePreferences = make([]tls.CurveID, 0, len(ra))
			for _, r := range ra {
				cps, err := parseCurvePreferences(r.(string))
				if err != nil {
					return nil, err
				}
				tc.CurvePreferences = append(tc.CurvePreferences, cps)
			}
		case "timeout":
			at := float64(0)
			switch mv.(type) {
			case int64:
				at = float64(mv.(int64))
			case float64:
				at = mv.(float64)
			}
			tc.Timeout = at
		default:
			return nil, fmt.Errorf("error parsing tls config, unknown field [%q]", mk)
		}
	}

	// If cipher suites were not specified then use the defaults
	if tc.Ciphers == nil {
		tc.Ciphers = defaultCipherSuites()
	}

	// If curve preferences were not specified, then use the defaults
	if tc.CurvePreferences == nil {
		tc.CurvePreferences = defaultCurvePreferences()
	}

	return &tc, nil
}

// GenTLSConfig loads TLS related configuration parameters.
func GenTLSConfig(tc *TLSConfigOpts) (*tls.Config, error) {

	// Now load in cert and private key
	cert, err := tls.LoadX509KeyPair(tc.CertFile, tc.KeyFile)
	if err != nil {
		return nil, fmt.Errorf("error parsing X509 certificate/key pair: %v", err)
	}
	cert.Leaf, err = x509.ParseCertificate(cert.Certificate[0])
	if err != nil {
		return nil, fmt.Errorf("error parsing certificate: %v", err)
	}

	// Create TLSConfig
	// We will determine the cipher suites that we prefer.
	config := tls.Config{
		CurvePreferences:         tc.CurvePreferences,
		Certificates:             []tls.Certificate{cert},
		PreferServerCipherSuites: true,
		MinVersion:               tls.VersionTLS12,
		CipherSuites:             tc.Ciphers,
	}

	// Require client certificates as needed
	if tc.Verify {
		config.ClientAuth = tls.RequireAndVerifyClientCert
	}
	// Add in CAs if applicable.
	if tc.CaFile != "" {
		rootPEM, err := ioutil.ReadFile(tc.CaFile)
		if err != nil || rootPEM == nil {
			return nil, err
		}
		pool := x509.NewCertPool()
		ok := pool.AppendCertsFromPEM(rootPEM)
		if !ok {
			return nil, fmt.Errorf("failed to parse root ca certificate")
		}
		config.ClientCAs = pool
	}

	return &config, nil
}

// MergeOptions will merge two options giving preference to the flagOpts
// if the item is present.
func MergeOptions(fileOpts, flagOpts *Options) *Options {
	if fileOpts == nil {
		return flagOpts
	}
	if flagOpts == nil {
		return fileOpts
	}
	// Merge the two, flagOpts override
	opts := *fileOpts

	if flagOpts.Port != 0 {
		opts.Port = flagOpts.Port
	}
	if flagOpts.Host != "" {
		opts.Host = flagOpts.Host
	}
	if flagOpts.ClientAdvertise != "" {
		opts.ClientAdvertise = flagOpts.ClientAdvertise
	}
	if flagOpts.Username != "" {
		opts.Username = flagOpts.Username
	}
	if flagOpts.Password != "" {
		opts.Password = flagOpts.Password
	}
	if flagOpts.Authorization != "" {
		opts.Authorization = flagOpts.Authorization
	}
	if flagOpts.HTTPPort != 0 {
		opts.HTTPPort = flagOpts.HTTPPort
	}
	if flagOpts.Debug {
		opts.Debug = true
	}
	if flagOpts.Trace {
		opts.Trace = true
	}
	if flagOpts.Logtime {
		opts.Logtime = true
	}
	if flagOpts.LogFile != "" {
		opts.LogFile = flagOpts.LogFile
	}
	if flagOpts.PidFile != "" {
		opts.PidFile = flagOpts.PidFile
	}
	if flagOpts.PortsFileDir != "" {
		opts.PortsFileDir = flagOpts.PortsFileDir
	}
	if flagOpts.ProfPort != 0 {
		opts.ProfPort = flagOpts.ProfPort
	}
	if flagOpts.Cluster.ListenStr != "" {
		opts.Cluster.ListenStr = flagOpts.Cluster.ListenStr
	}
	if flagOpts.Cluster.NoAdvertise {
		opts.Cluster.NoAdvertise = true
	}
	if flagOpts.Cluster.ConnectRetries != 0 {
		opts.Cluster.ConnectRetries = flagOpts.Cluster.ConnectRetries
	}
	if flagOpts.Cluster.Advertise != "" {
		opts.Cluster.Advertise = flagOpts.Cluster.Advertise
	}
	if flagOpts.RoutesStr != "" {
		mergeRoutes(&opts, flagOpts)
	}
	return &opts
}

// RoutesFromStr parses route URLs from a string
func RoutesFromStr(routesStr string) []*url.URL {
	routes := strings.Split(routesStr, ",")
	if len(routes) == 0 {
		return nil
	}
	routeUrls := []*url.URL{}
	for _, r := range routes {
		r = strings.TrimSpace(r)
		u, _ := url.Parse(r)
		routeUrls = append(routeUrls, u)
	}
	return routeUrls
}

// This will merge the flag routes and override anything that was present.
func mergeRoutes(opts, flagOpts *Options) {
	routeUrls := RoutesFromStr(flagOpts.RoutesStr)
	if routeUrls == nil {
		return
	}
	opts.Routes = routeUrls
	opts.RoutesStr = flagOpts.RoutesStr
}

// RemoveSelfReference removes this server from an array of routes
func RemoveSelfReference(clusterPort int, routes []*url.URL) ([]*url.URL, error) {
	var cleanRoutes []*url.URL
	cport := strconv.Itoa(clusterPort)

	selfIPs, err := getInterfaceIPs()
	if err != nil {
		return nil, err
	}
	for _, r := range routes {
		host, port, err := net.SplitHostPort(r.Host)
		if err != nil {
			return nil, err
		}

		ipList, err := getURLIP(host)
		if err != nil {
			return nil, err
		}
		if cport == port && isIPInList(selfIPs, ipList) {
			continue
		}
		cleanRoutes = append(cleanRoutes, r)
	}

	return cleanRoutes, nil
}

func isIPInList(list1 []net.IP, list2 []net.IP) bool {
	for _, ip1 := range list1 {
		for _, ip2 := range list2 {
			if ip1.Equal(ip2) {
				return true
			}
		}
	}
	return false
}

func getURLIP(ipStr string) ([]net.IP, error) {
	ipList := []net.IP{}

	ip := net.ParseIP(ipStr)
	if ip != nil {
		ipList = append(ipList, ip)
		return ipList, nil
	}

	hostAddr, err := net.LookupHost(ipStr)
	if err != nil {
		return nil, fmt.Errorf("Error looking up host with route hostname: %v", err)
	}
	for _, addr := range hostAddr {
		ip = net.ParseIP(addr)
		if ip != nil {
			ipList = append(ipList, ip)
		}
	}
	return ipList, nil
}

func getInterfaceIPs() ([]net.IP, error) {
	var localIPs []net.IP

	interfaceAddr, err := net.InterfaceAddrs()
	if err != nil {
		return nil, fmt.Errorf("Error getting self referencing address: %v", err)
	}

	for i := 0; i < len(interfaceAddr); i++ {
		interfaceIP, _, _ := net.ParseCIDR(interfaceAddr[i].String())
		if net.ParseIP(interfaceIP.String()) != nil {
			localIPs = append(localIPs, interfaceIP)
		} else {
			return nil, fmt.Errorf("Error parsing self referencing address: %v", err)
		}
	}
	return localIPs, nil
}

func processOptions(opts *Options) {
	// Setup non-standard Go defaults
	if opts.Host == "" {
		opts.Host = DEFAULT_HOST
	}
	if opts.HTTPHost == "" {
		// Default to same bind from server if left undefined
		opts.HTTPHost = opts.Host
	}
	if opts.Port == 0 {
		opts.Port = DEFAULT_PORT
	} else if opts.Port == RANDOM_PORT {
		// Choose randomly inside of net.Listen
		opts.Port = 0
	}
	if opts.MaxConn == 0 {
		opts.MaxConn = DEFAULT_MAX_CONNECTIONS
	}
	if opts.PingInterval == 0 {
		opts.PingInterval = DEFAULT_PING_INTERVAL
	}
	if opts.MaxPingsOut == 0 {
		opts.MaxPingsOut = DEFAULT_PING_MAX_OUT
	}
	if opts.TLSTimeout == 0 {
		opts.TLSTimeout = float64(TLS_TIMEOUT) / float64(time.Second)
	}
	if opts.AuthTimeout == 0 {
		opts.AuthTimeout = float64(AUTH_TIMEOUT) / float64(time.Second)
	}
	if opts.Cluster.Port != 0 {
		if opts.Cluster.Host == "" {
			opts.Cluster.Host = DEFAULT_HOST
		}
		if opts.Cluster.TLSTimeout == 0 {
			opts.Cluster.TLSTimeout = float64(TLS_TIMEOUT) / float64(time.Second)
		}
		if opts.Cluster.AuthTimeout == 0 {
			opts.Cluster.AuthTimeout = float64(AUTH_TIMEOUT) / float64(time.Second)
		}
	}
	if opts.MaxControlLine == 0 {
		opts.MaxControlLine = MAX_CONTROL_LINE_SIZE
	}
	if opts.MaxPayload == 0 {
		opts.MaxPayload = MAX_PAYLOAD_SIZE
	}
	if opts.MaxPending == 0 {
		opts.MaxPending = MAX_PENDING_SIZE
	}
	if opts.WriteDeadline == time.Duration(0) {
		opts.WriteDeadline = DEFAULT_FLUSH_DEADLINE
	}
	if opts.RQSubsSweep == time.Duration(0) {
		opts.RQSubsSweep = DEFAULT_REMOTE_QSUBS_SWEEPER
	}
	if opts.MaxClosedClients == 0 {
		opts.MaxClosedClients = DEFAULT_MAX_CLOSED_CLIENTS
	}
}

// ConfigureOptions accepts a flag set and augment it with NATS Server
// specific flags. On success, an options structure is returned configured
// based on the selected flags and/or configuration file.
// The command line options take precedence to the ones in the configuration file.
func ConfigureOptions(fs *flag.FlagSet, args []string, printVersion, printHelp, printTLSHelp func()) (*Options, error) {
	opts := &Options{}
	var (
		showVersion bool
		showHelp    bool
		showTLSHelp bool
		signal      string
		configFile  string
		err         error
	)

	fs.BoolVar(&showHelp, "h", false, "Show this message.")
	fs.BoolVar(&showHelp, "help", false, "Show this message.")
	fs.IntVar(&opts.Port, "port", 0, "Port to listen on.")
	fs.IntVar(&opts.Port, "p", 0, "Port to listen on.")
	fs.StringVar(&opts.Host, "addr", "", "Network host to listen on.")
	fs.StringVar(&opts.Host, "a", "", "Network host to listen on.")
	fs.StringVar(&opts.Host, "net", "", "Network host to listen on.")
	fs.StringVar(&opts.ClientAdvertise, "client_advertise", "", "Client URL to advertise to other servers.")
	fs.BoolVar(&opts.Debug, "D", false, "Enable Debug logging.")
	fs.BoolVar(&opts.Debug, "debug", false, "Enable Debug logging.")
	fs.BoolVar(&opts.Trace, "V", false, "Enable Trace logging.")
	fs.BoolVar(&opts.Trace, "trace", false, "Enable Trace logging.")
	fs.Bool("DV", false, "Enable Debug and Trace logging.")
	fs.BoolVar(&opts.Logtime, "T", true, "Timestamp log entries.")
	fs.BoolVar(&opts.Logtime, "logtime", true, "Timestamp log entries.")
	fs.StringVar(&opts.Username, "user", "", "Username required for connection.")
	fs.StringVar(&opts.Password, "pass", "", "Password required for connection.")
	fs.StringVar(&opts.Authorization, "auth", "", "Authorization token required for connection.")
	fs.IntVar(&opts.HTTPPort, "m", 0, "HTTP Port for /varz, /connz endpoints.")
	fs.IntVar(&opts.HTTPPort, "http_port", 0, "HTTP Port for /varz, /connz endpoints.")
	fs.IntVar(&opts.HTTPSPort, "ms", 0, "HTTPS Port for /varz, /connz endpoints.")
	fs.IntVar(&opts.HTTPSPort, "https_port", 0, "HTTPS Port for /varz, /connz endpoints.")
	fs.StringVar(&configFile, "c", "", "Configuration file.")
	fs.StringVar(&configFile, "config", "", "Configuration file.")
	fs.StringVar(&signal, "sl", "", "Send signal to gnatsd process (stop, quit, reopen, reload)")
	fs.StringVar(&signal, "signal", "", "Send signal to gnatsd process (stop, quit, reopen, reload)")
	fs.StringVar(&opts.PidFile, "P", "", "File to store process pid.")
	fs.StringVar(&opts.PidFile, "pid", "", "File to store process pid.")
	fs.StringVar(&opts.PortsFileDir, "ports_file_dir", "", "Creates a ports file in the specified directory (<executable_name>_<pid>.ports)")
	fs.StringVar(&opts.LogFile, "l", "", "File to store logging output.")
	fs.StringVar(&opts.LogFile, "log", "", "File to store logging output.")
	fs.BoolVar(&opts.Syslog, "s", false, "Enable syslog as log method.")
	fs.BoolVar(&opts.Syslog, "syslog", false, "Enable syslog as log method..")
	fs.StringVar(&opts.RemoteSyslog, "r", "", "Syslog server addr (udp://127.0.0.1:514).")
	fs.StringVar(&opts.RemoteSyslog, "remote_syslog", "", "Syslog server addr (udp://127.0.0.1:514).")
	fs.BoolVar(&showVersion, "version", false, "Print version information.")
	fs.BoolVar(&showVersion, "v", false, "Print version information.")
	fs.IntVar(&opts.ProfPort, "profile", 0, "Profiling HTTP port")
	fs.StringVar(&opts.RoutesStr, "routes", "", "Routes to actively solicit a connection.")
	fs.StringVar(&opts.Cluster.ListenStr, "cluster", "", "Cluster url from which members can solicit routes.")
	fs.StringVar(&opts.Cluster.ListenStr, "cluster_listen", "", "Cluster url from which members can solicit routes.")
	fs.StringVar(&opts.Cluster.Advertise, "cluster_advertise", "", "Cluster URL to advertise to other servers.")
	fs.BoolVar(&opts.Cluster.NoAdvertise, "no_advertise", false, "Advertise known cluster IPs to clients.")
	fs.IntVar(&opts.Cluster.ConnectRetries, "connect_retries", 0, "For implicit routes, number of connect retries")
	fs.BoolVar(&showTLSHelp, "help_tls", false, "TLS help.")
	fs.BoolVar(&opts.TLS, "tls", false, "Enable TLS.")
	fs.BoolVar(&opts.TLSVerify, "tlsverify", false, "Enable TLS with client verification.")
	fs.StringVar(&opts.TLSCert, "tlscert", "", "Server certificate file.")
	fs.StringVar(&opts.TLSKey, "tlskey", "", "Private key for server certificate.")
	fs.StringVar(&opts.TLSCaCert, "tlscacert", "", "Client certificate CA for verification.")

	// The flags definition above set "default" values to some of the options.
	// Calling Parse() here will override the default options with any value
	// specified from the command line. This is ok. We will then update the
	// options with the content of the configuration file (if present), and then,
	// call Parse() again to override the default+config with command line values.
	// Calling Parse() before processing config file is necessary since configFile
	// itself is a command line argument, and also Parse() is required in order
	// to know if user wants simply to show "help" or "version", etc...
	if err := fs.Parse(args); err != nil {
		return nil, err
	}

	if showVersion {
		printVersion()
		return nil, nil
	}

	if showHelp {
		printHelp()
		return nil, nil
	}

	if showTLSHelp {
		printTLSHelp()
		return nil, nil
	}

	// Process args looking for non-flag options,
	// 'version' and 'help' only for now
	showVersion, showHelp, err = ProcessCommandLineArgs(fs)
	if err != nil {
		return nil, err
	} else if showVersion {
		printVersion()
		return nil, nil
	} else if showHelp {
		printHelp()
		return nil, nil
	}

	// Snapshot flag options.
	FlagSnapshot = opts.Clone()

	// Process signal control.
	if signal != "" {
		if err := processSignal(signal); err != nil {
			return nil, err
		}
	}

	// Parse config if given
	if configFile != "" {
		// This will update the options with values from the config file.
		if err := opts.ProcessConfigFile(configFile); err != nil {
			return nil, err
		}
		// Call this again to override config file options with options from command line.
		// Note: We don't need to check error here since if there was an error, it would
		// have been caught the first time this function was called (after setting up the
		// flags).
		fs.Parse(args)
	}

	// Special handling of some flags
	var (
		flagErr     error
		tlsDisabled bool
		tlsOverride bool
	)
	fs.Visit(func(f *flag.Flag) {
		// short-circuit if an error was encountered
		if flagErr != nil {
			return
		}
		if strings.HasPrefix(f.Name, "tls") {
			if f.Name == "tls" {
				if !opts.TLS {
					// User has specified "-tls=false", we need to disable TLS
					opts.TLSConfig = nil
					tlsDisabled = true
					tlsOverride = false
					return
				}
				tlsOverride = true
			} else if !tlsDisabled {
				tlsOverride = true
			}
		} else {
			switch f.Name {
			case "DV":
				// Check value to support -DV=false
				boolValue, _ := strconv.ParseBool(f.Value.String())
				opts.Trace, opts.Debug = boolValue, boolValue
			case "cluster", "cluster_listen":
				// Override cluster config if explicitly set via flags.
				flagErr = overrideCluster(opts)
			case "routes":
				// Keep in mind that the flag has updated opts.RoutesStr at this point.
				if opts.RoutesStr == "" {
					// Set routes array to nil since routes string is empty
					opts.Routes = nil
					return
				}
				routeUrls := RoutesFromStr(opts.RoutesStr)
				opts.Routes = routeUrls
			}
		}
	})
	if flagErr != nil {
		return nil, flagErr
	}

	// This will be true if some of the `-tls` params have been set and
	// `-tls=false` has not been set.
	if tlsOverride {
		if err := overrideTLS(opts); err != nil {
			return nil, err
		}
	}

	// If we don't have cluster defined in the configuration
	// file and no cluster listen string override, but we do
	// have a routes override, we need to report misconfiguration.
	if opts.RoutesStr != "" && opts.Cluster.ListenStr == "" && opts.Cluster.Host == "" && opts.Cluster.Port == 0 {
		return nil, errors.New("solicited routes require cluster capabilities, e.g. --cluster")
	}

	return opts, nil
}

// overrideTLS is called when at least "-tls=true" has been set.
func overrideTLS(opts *Options) error {
	if opts.TLSCert == "" {
		return errors.New("TLS Server certificate must be present and valid")
	}
	if opts.TLSKey == "" {
		return errors.New("TLS Server private key must be present and valid")
	}

	tc := TLSConfigOpts{}
	tc.CertFile = opts.TLSCert
	tc.KeyFile = opts.TLSKey
	tc.CaFile = opts.TLSCaCert
	tc.Verify = opts.TLSVerify

	var err error
	opts.TLSConfig, err = GenTLSConfig(&tc)
	return err
}

// overrideCluster updates Options.Cluster if that flag "cluster" (or "cluster_listen")
// has explicitly be set in the command line. If it is set to empty string, it will
// clear the Cluster options.
func overrideCluster(opts *Options) error {
	if opts.Cluster.ListenStr == "" {
		// This one is enough to disable clustering.
		opts.Cluster.Port = 0
		return nil
	}
	clusterURL, err := url.Parse(opts.Cluster.ListenStr)
	if err != nil {
		return err
	}
	h, p, err := net.SplitHostPort(clusterURL.Host)
	if err != nil {
		return err
	}
	opts.Cluster.Host = h
	_, err = fmt.Sscan(p, &opts.Cluster.Port)
	if err != nil {
		return err
	}

	if clusterURL.User != nil {
		pass, hasPassword := clusterURL.User.Password()
		if !hasPassword {
			return errors.New("expected cluster password to be set")
		}
		opts.Cluster.Password = pass

		user := clusterURL.User.Username()
		opts.Cluster.Username = user
	} else {
		// Since we override from flag and there is no user/pwd, make
		// sure we clear what we may have gotten from config file.
		opts.Cluster.Username = ""
		opts.Cluster.Password = ""
	}

	return nil
}

func processSignal(signal string) error {
	var (
		pid           string
		commandAndPid = strings.Split(signal, "=")
	)
	if l := len(commandAndPid); l == 2 {
		pid = commandAndPid[1]
	} else if l > 2 {
		return fmt.Errorf("invalid signal parameters: %v", commandAndPid[2:])
	}
	if err := ProcessSignal(Command(commandAndPid[0]), pid); err != nil {
		return err
	}
	os.Exit(0)
	return nil
}<|MERGE_RESOLUTION|>--- conflicted
+++ resolved
@@ -49,49 +49,6 @@
 
 // Options block for gnatsd server.
 type Options struct {
-<<<<<<< HEAD
-	ConfigFile      string        `json:"-"`
-	Host            string        `json:"addr"`
-	Port            int           `json:"port"`
-	ClientAdvertise string        `json:"-"`
-	Trace           bool          `json:"-"`
-	Debug           bool          `json:"-"`
-	NoLog           bool          `json:"-"`
-	NoSigs          bool          `json:"-"`
-	Logtime         bool          `json:"-"`
-	MaxConn         int           `json:"max_connections"`
-	Users           []*User       `json:"-"`
-	Username        string        `json:"-"`
-	Password        string        `json:"-"`
-	Authorization   string        `json:"-"`
-	PingInterval    time.Duration `json:"ping_interval"`
-	MaxPingsOut     int           `json:"ping_max"`
-	HTTPHost        string        `json:"http_host"`
-	HTTPPort        int           `json:"http_port"`
-	HTTPSPort       int           `json:"https_port"`
-	AuthTimeout     float64       `json:"auth_timeout"`
-	MaxControlLine  int           `json:"max_control_line"`
-	MaxPayload      int           `json:"max_payload"`
-	MaxPending      int64         `json:"max_pending"`
-	Cluster         ClusterOpts   `json:"cluster,omitempty"`
-	ProfPort        int           `json:"-"`
-	PidFile         string        `json:"-"`
-	PortsFileDir    string        `json:"-"`
-	LogFile         string        `json:"-"`
-	Syslog          bool          `json:"-"`
-	RemoteSyslog    string        `json:"-"`
-	Routes          []*url.URL    `json:"-"`
-	RoutesStr       string        `json:"-"`
-	TLSTimeout      float64       `json:"tls_timeout"`
-	TLS             bool          `json:"-"`
-	TLSVerify       bool          `json:"-"`
-	TLSCert         string        `json:"-"`
-	TLSKey          string        `json:"-"`
-	TLSCaCert       string        `json:"-"`
-	TLSConfig       *tls.Config   `json:"-"`
-	WriteDeadline   time.Duration `json:"-"`
-	RQSubsSweep     time.Duration `json:"-"`
-=======
 	ConfigFile       string        `json:"-"`
 	Host             string        `json:"addr"`
 	Port             int           `json:"port"`
@@ -118,6 +75,7 @@
 	Cluster          ClusterOpts   `json:"cluster,omitempty"`
 	ProfPort         int           `json:"-"`
 	PidFile          string        `json:"-"`
+  PortsFileDir    string         `json:"-"`
 	LogFile          string        `json:"-"`
 	Syslog           bool          `json:"-"`
 	RemoteSyslog     string        `json:"-"`
@@ -133,7 +91,6 @@
 	WriteDeadline    time.Duration `json:"-"`
 	RQSubsSweep      time.Duration `json:"-"`
 	MaxClosedClients int           `json:"-"`
->>>>>>> d30afb22
 
 	CustomClientAuthentication Authentication `json:"-"`
 	CustomRouterAuthentication Authentication `json:"-"`
